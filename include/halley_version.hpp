--- conflicted
+++ resolved
@@ -1,8 +1,4 @@
 // This file is read by halley-launcher, do not modify its structure
 #define HALLEY_VERSION_MAJOR 3
 #define HALLEY_VERSION_MINOR 4
-<<<<<<< HEAD
 #define HALLEY_VERSION_REVISION 140
-=======
-#define HALLEY_VERSION_REVISION 139
->>>>>>> 5df1956b
