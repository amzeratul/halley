/*****************************************************************\
           __
          / /
		 / /                     __  __
		/ /______    _______    / / / / ________   __       __
	   / ______  \  /_____  \  / / / / / _____  | / /      / /
	  / /      | / _______| / / / / / / /____/ / / /      / /
	 / /      / / / _____  / / / / / / _______/ / /      / /
	/ /      / / / /____/ / / / / / / |______  / |______/ /
   /_/      /_/ |________/ / / / /  \_______/  \_______  /
                          /_/ /_/                     / /
			                                         / /
		       High Level Game Framework            /_/

  ---------------------------------------------------------------

  Copyright (c) 2007-2011 - Rodrigo Braz Monteiro.
  This file is subject to the terms of halley_license.txt.

\*****************************************************************/


#include "halley/maths/polygon.h"
#include <limits>
#include "halley/maths/ray.h"
#include "halley/maths/aabb.h"
#include "halley/maths/circle.h"
using namespace Halley;


///////////////
// Constructor
Polygon::Polygon()
{
}

Polygon::Polygon(VertexList vertices)
	: vertices(std::move(vertices))
{
	realize();
}


//////////////////////////////////////////////
// Realize that the polygon has changed shape
void Polygon::realize()
{
	aabb = AABB::getSpanningBox(vertices).toRect4f();
	circle = Circle::getSpanningCircle(vertices);
}


///////////////////////////////////////////////////////
// Checks if a particular point is inside the polygon
// Only works for convex polygons
bool Polygon::isPointInsideConvex(Vector2f point) const
{
	// Fast fail
	if (!circle.contains(point)) {
		return false;
	}

	// Do cross product with all the segments
	const size_t len = vertices.size();
	for (size_t i = 0; i < len; i++) {
		const auto a = point - vertices[i];
		const auto b = vertices[(i+1) % len] - vertices[i];
		if (a.cross(b) > 0) {
			return false;
		}
	}

	// Nothing failed, so it's inside
	return true;
}

bool Polygon::isPointInside(Vector2f point) const
{
	// Fast fail
	if (!circle.contains(point)) {
		return false;
	}
<<<<<<< HEAD
=======
	if (!aabb.contains(point)) {
		return false;
	}
>>>>>>> c33d67fa

	size_t nLeft = 0;
	size_t nRight = 0;
	const size_t len = vertices.size();

	// For each segment that overlaps this point vertically, classify it as "left" or "right"
	for (size_t i = 0; i < len; i++) {
		const auto a = vertices[i];
		const auto b = vertices[(i+1) % len];
		auto r = Range<float>(a.y, b.y);
		if (r.contains(point.y)) {
			if (a.x < point.x && b.x < point.x) {
				nLeft++;
			} else if (a.x > point.x && b.x > point.x) {
				nRight++;
			} else {
				const float t = (point.y - a.y) / (b.y - a.y);
				const float refX = lerp(a.x, b.x, t);
				if (refX < point.x) {
					nLeft++;
				} else {
					nRight++;
				}
			}
		}
	}

	return (nLeft % 2) == 1 && (nRight % 2) == 1;
}


///////////////////////////////////////////////////////
// Checks if any of the points are inside the polygon
// Using the separating axis theorem here
Vector2f average(Vector<Vector2f>& v)
{
	Vector2f result;
	size_t len = v.size();
	for (size_t i=0; i<len; i++) {
		result += v[i];
	}
	result /= float(len);
	return result;
}

bool Polygon::overlaps(const Polygon &param,Vector2f *translation,Vector2f *collisionPoint) const
{
	// Check if they are within overlap range
	const float maxDist = circle.getRadius() + param.circle.getRadius();
	if ((circle.getCentre() - param.circle.getCentre()).squaredLength() >= maxDist * maxDist) {
		return false;
	}

	// AABB test
	//if (!aabb.overlaps(param.aabb, param.getOrigin()-getOrigin())) return false;

	// Prepare
	float minDist = -999999.0f;
	Vector2f bestAxis;
	bool hasBestAxis = false;
	float bmin1=0, bmax1=0, bmin2=0, bmax2=0;

	// For each edge
	size_t len1 = vertices.size();
	size_t len2 = param.vertices.size();
	for (size_t i=0; i<len1+len2; i++) {
		// Find the orthonormal axis
		Vector2f axis;
		if (i < len1) axis = (vertices[(i+1)%len1] - vertices[i]).orthoLeft().unit();
		else axis = (param.vertices[(i-len1+1)%len2] - param.vertices[i-len1]).orthoLeft().unit();

		// Project both polygons there
		float min1, max1, min2, max2;
		project(axis,min1,max1);
		param.project(axis,min2,max2);

		// Find the distance between the projections
		float dist = min1<min2 ? min2 - max1 : min1 - max2;
		if (dist >= 0) {
			// This axis separates them
			return false;
		} else {
			if (translation && dist > minDist) {
				bestAxis = axis;
				hasBestAxis = true;
				minDist = dist;
				bmin1 = min1;
				bmin2 = min2;
				bmax1 = max1;
				bmax2 = max2;
			}
		}
	}

	// Gather additional data based on best axis
	if (hasBestAxis) {
		// Find all vertices possibly involved in the collision
		float dist;
		int sign;
		Vector<Vector2f> v1,v2;
		if (bmin1 < bmin2) {
			dist = bmin2 - bmax1;
			sign = 1;
			if (collisionPoint) {
				unproject(bestAxis,bmax1,v1);
				param.unproject(bestAxis,bmin2,v2);
			}
		}
		else {
			dist = bmin1 - bmax2;
			sign = -1;
			if (collisionPoint) {
				unproject(bestAxis,bmin1,v1);
				param.unproject(bestAxis,bmax2,v2);
			}
		}

		// Find the collision point
		if (collisionPoint) {
			Vector2f colPoint = (circle.getCentre() + param.circle.getCentre()) / 2.0f;
			if (v1.size() == 1) {
				colPoint = v1[0];
			} else if (v2.size() == 1) {
				colPoint = v2[0];
			} else if (!v1.empty()) {
				colPoint = average(v1); //v1[0];
			} else if (!v2.empty()) {
				colPoint = average(v2); //v2[0];
			}
			*collisionPoint = colPoint;
		}

		// Find the translation vector
		*translation = bestAxis*(dist*sign);
	}

	// Done
	return true;
}

Vector2f Polygon::getClosestPoint(Vector2f rawPoint, float anisotropy) const
{
	Expects(!vertices.empty());

	const auto scale = Vector2f(1.0f, 1.0f / anisotropy);
	const auto point = rawPoint * scale;
	
	Vector2f bestPoint = vertices[0];
	float closestDistance2 = std::numeric_limits<float>::infinity();
	
	const size_t n = vertices.size();
	for (size_t i = 0; i < n; ++i) {
		const Vector2f a = vertices[i] * scale;
		const Vector2f b = vertices[(i + 1) % n] * scale;
		const float len = (b - a).length();
		const Vector2f dir = (b - a) * (1.0f / len);
		const float x = (point - a).dot(dir); // position along the A-B segment
		const Vector2f p = a + dir * clamp(x, 0.0f, len);

		const float dist2 = (point - p).squaredLength();
		if (dist2 < closestDistance2) {
			closestDistance2 = dist2;
			bestPoint = p;
		}
	}

	return bestPoint * Vector2f(1.0f, anisotropy);
}


////////////////////////////////
// Project polygon into an axis
void Polygon::project(const Vector2f &_axis,float &_min,float &_max) const
{
	Vector2f axis = _axis;
	float dot = axis.dot(vertices[0]);
	float min = dot;
	float max = dot;
	size_t len = vertices.size();
	for (size_t i=1;i<len;i++) {
		dot = axis.dot(vertices[i]);
		if (dot < min) min = dot;
		else if (dot > max) max = dot;
	}
	_min = min;
	_max = max;
}


/////////////
// Unproject
// Finds all vertices whose projection on a given axis is the value given
void Polygon::unproject(const Vector2f &axis,const float point,Vector<Vector2f> &ver) const
{
	size_t len = vertices.size();
	float dot;
	for (size_t i=0;i<len;i++) {
		dot = axis.dot(vertices[i]);
		if (dot == point) ver.push_back(vertices[i]);
	}
}


//////////
// Rotate
// Return this polygon rotated by angle
void Polygon::rotate(Angle<float> angle)
{
	size_t len = vertices.size();
	for (size_t i=0;i<len;i++) {
		vertices[i] = vertices[i].rotate(angle);
	}
	realize();
}


void Halley::Polygon::rotateAndScale(Angle<float> angle, Vector2f scale)
{
	size_t len = vertices.size();
	for (size_t i=0;i<len;i++) {
		vertices[i] = (vertices[i] * scale).rotate(angle);
	}
	realize();
}


Halley::Polygon Polygon::makePolygon(Vector2f origin, float w, float h)
{
	const float x = origin.x;
	const float y = origin.y;
	VertexList list;
	list.push_back(Vertex(x, y));
	list.push_back(Vertex(x+w, y));
	list.push_back(Vertex(x+w, y+h));
	list.push_back(Vertex(x, y+h));
	return Halley::Polygon(list);
}


bool Polygon::isClockwise() const
{
	if (vertices.size() < 3) return true;

	return ((vertices[1]-vertices[0]).cross(vertices[2]-vertices[1]) > 0);
}

void Polygon::setVertices(const VertexList& _vertices)
{
	vertices = _vertices;
	realize();
}

void Polygon::translate(Vector2f offset)
{
	for (auto& v: vertices) {
		v += offset;
	}
	realize();
}


Polygon::CollisionResult Polygon::getCollisionWithSweepingCircle(Vector2f p0, float radius, Vector2f moveDir, float moveLen) const
{
	CollisionResult result;

	// This is used to grow AABBs to check if p0 is inside
	// If this coarse test fails, the sweep shouldn't overlap the polygon
	const float border = radius + (moveLen * std::max(std::abs(moveDir.x), std::abs(moveDir.y)));
	if (!getAABB().grow(border).contains(p0)) {
		result.fastFail = true;
		return result;
	}

	const auto submit = [&] (Maybe<std::pair<float, Vector2f>> c)
	{
		if (c && c->first < moveLen) {
			if (!result.collided || c->first < result.distance) {
				result.collided = true;
				result.distance = c->first;
				result.normal = c->second;
			}
		}
	};
	
	const auto ray = Ray(p0, moveDir);

	for (size_t i = 0; i < vertices.size(); ++i) {
		// For each line segment in the polygon...
		const Vector2f a = vertices[i];
		const Vector2f b = vertices[(i + 1) % vertices.size()];

		// We expand the line segment into a rounded capsule.
		// It's now two circles (one centred at each vertex) and two line segments (connecting the circles)
		// Checking collision of this capsule against the centre of the circle is isomorphic to the original problem, but easier

		// Check circles
		// Only check one vertex, "b" will be checked by another iteration
		submit(ray.castCircle(a, radius));

		// Check segments
		// One of the two line segments (facing away) is not needed, so we only test two circles and one segment
		Vector2f offset = (a - b).normalized().orthoLeft() * radius;
		if (offset.dot(moveDir) > 0) {
			offset = -offset;
		}
		submit(ray.castLineSegment(a + offset, b + offset));
	}
	
	return result;
}

Polygon::CollisionResult Polygon::getCollisionWithSweepingEllipse(Vector2f p0, Vector2f radius, Vector2f moveDir, float moveLen) const
{
	// This is the same algorithm as above, but we scale everything so the ellipse becomes a circle
	CollisionResult result;
	
	// This is used to grow AABBs to check if p0 is inside
	// If this coarse test fails, the sweep shouldn't overlap the polygon
	const float border = std::max(radius.x, radius.y) + (moveLen * std::max(std::abs(moveDir.x), std::abs(moveDir.y)));
	if (!getAABB().grow(border).contains(p0)) {
		result.fastFail = true;
		return result;
	}

	const auto localRadius = radius.x;
	const auto scale = radius.x / radius.y;
	const auto transformation = Vector2f(1.0f, scale);

	const auto localMove = moveDir * transformation * moveLen;
	const auto localMoveLen = localMove.length();
	const auto localMoveDir = localMove.normalized();
	const auto localP0 = p0 * transformation;
	const auto ray = Ray(localP0, localMoveDir);

	float bestLen = localMoveLen;
	const auto submit = [&] (Maybe<std::pair<float, Vector2f>> c)
	{
		if (c) {
			const float lenToCol = c->first;
			if (lenToCol < bestLen) {
				result.collided = true;
				result.distance = c->first;
				result.normal = c->second;
				bestLen = lenToCol;
			}
		}
	};

	for (size_t i = 0; i < vertices.size(); ++i) {
		// For each line segment in the polygon...
		const Vector2f a = vertices[i] * transformation;
		const Vector2f b = vertices[(i + 1) % vertices.size()] * transformation;

		// We expand the line segment into a rounded capsule.
		// It's now two circles (one centred at each vertex) and two line segments (connecting the circles)
		// Checking collision of this capsule against the centre of the circle is isomorphic to the original problem, but easier

		// Check circle
		// Only check one vertex, "b" will be checked by another iteration
		submit(ray.castCircle(a, localRadius));

		// Check segments
		// One of the two line segments (facing away) is not needed, so we only test two circles and one segment
		Vector2f offset = (a - b).normalized().orthoLeft() * localRadius;
		if (offset.dot(localMoveDir) > 0) {
			offset = -offset;
		}
		submit(ray.castLineSegment(a + offset, b + offset));
	}

	if (result.collided) {
		// Transform the results back to global space
		result.distance *= moveLen / localMoveLen;

		// This is a multiply instead of the divide you might expect
		// The correct operation here is (norm.orthoLeft() / transform).orthoRight().normalized()
		// But this is equivalent and faster
		result.normal = (result.normal * transformation).normalized();
	}
	return result;
}<|MERGE_RESOLUTION|>--- conflicted
+++ resolved
@@ -80,12 +80,9 @@
 	if (!circle.contains(point)) {
 		return false;
 	}
-<<<<<<< HEAD
-=======
 	if (!aabb.contains(point)) {
 		return false;
 	}
->>>>>>> c33d67fa
 
 	size_t nLeft = 0;
 	size_t nRight = 0;
