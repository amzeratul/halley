--- conflicted
+++ resolved
@@ -162,9 +162,5 @@
 
 uint32_t Halley::getHalleyDLLAPIVersion()
 {
-<<<<<<< HEAD
-	return 143;
-=======
-	return 145;
->>>>>>> 957a9fd8
+	return 146;
 }