--- conflicted
+++ resolved
@@ -247,13 +247,8 @@
 
 	auto makeNormal = [] (Vector2f a, std::optional<Vector2f> maybeB) -> Vector2f
 	{
-<<<<<<< HEAD
 		// Enabling this makes it looks nicer, but also introduces a lot of edge cases with acute angles that are very hard to deal with, so only enable for angles <= 90 degrees
 		if (maybeB && maybeB.value().dot(a) >= -0.001f) {
-=======
-		// Disabled. Enabling this makes it looks nicer, but also introduces a lot of edge cases with acute angles that are very hard to deal with
-		if (false && maybeB) {
->>>>>>> 34c6ec3c
 			const auto b = maybeB.value();
 			const auto c = (a + b).normalized();
 			const auto cosHalfAlpha = c.dot(a);
@@ -334,12 +329,7 @@
 	points.push_back(rect.getTopRight());
 	points.push_back(rect.getBottomRight());
 	points.push_back(rect.getBottomLeft());
-<<<<<<< HEAD
 	drawLine(points, width, colour, true, std::move(material));
-=======
-	points.push_back(rect.getTopLeft());
-	drawLine(points, width, colour, false, std::move(material));
->>>>>>> 34c6ec3c
 }
 
 void Painter::makeSpaceForPendingVertices(size_t numBytes)
