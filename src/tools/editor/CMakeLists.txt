--- conflicted
+++ resolved
@@ -117,8 +117,4 @@
         ${Boost_SYSTEM_LIBRARY}
 		${EXTRA_LIBS}
 		${ShaderConductor_LIBRARY}
-<<<<<<< HEAD
-        )
-=======
-        )
->>>>>>> 34c6ec3c
+        )