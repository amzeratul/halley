#include "winrt_system.h"
#ifdef WINDOWS_STORE

#include "winrt_platform.h"
#include "winrt_http.h"
#include "xbl_manager.h"

using namespace Halley;


WinRTPlatform::WinRTPlatform(WinRTSystem* system)
	: system(system)
{
	system->setPlatform(this);
}

void WinRTPlatform::init()
{
	xbl = std::make_shared<XBLManager>();
	xbl->init();
}

void WinRTPlatform::deInit()
{
	xbl.reset();
}

void WinRTPlatform::update()
{
	xbl->update();

	if (xbl->incommingInvitation()) {
		xbl->acceptInvitation();
	}
}

std::unique_ptr<HTTPRequest> WinRTPlatform::makeHTTPRequest(const String& method, const String& url)
{
	return std::make_unique<WinRTHTTPRequest>(method, url);
}

bool WinRTPlatform::canProvideAuthToken() const
{
	return true;
}

Future<AuthTokenResult> WinRTPlatform::getAuthToken(const AuthTokenParameters& parameters)
{
	return xbl->getAuthToken(parameters);
}

bool WinRTPlatform::canProvideCloudSave() const
{
	return true;
}

std::shared_ptr<ISaveData> WinRTPlatform::getCloudSaveContainer(const String& containerName)
{
	return xbl->getSaveContainer(containerName);
}

void WinRTPlatform::setAchievementProgress(const String& achievementId, int currentProgress, int maximumValue)
{
	xbl->setAchievementProgress(achievementId, currentProgress, maximumValue);
}

bool WinRTPlatform::isAchievementUnlocked(const String& achievementId, bool defaultValue)
{
	return xbl->isAchievementUnlocked(achievementId, defaultValue);
}

std::unique_ptr<MultiplayerSession> WinRTPlatform::makeMultiplayerSession(const String& key)
{
	return xbl->makeMultiplayerSession(key);
}

void WinRTPlatform::multiplayerInvitationCancel()
{
	return xbl->closeMultiplayer(true);	
}

void WinRTPlatform::recreateCloudSaveContainer()
{
	xbl->recreateCloudSaveContainer();
}

String WinRTPlatform::getPlayerName()
{
	return xbl->getPlayerName();
}

bool WinRTPlatform::playerHasLoggedOut()
{
	return xbl->playerHasLoggedOut();
}

void WinRTPlatform::setJoinCallback(PlatformJoinCallback callback)
{
	xbl->setJoinCallback(callback);
}

void WinRTPlatform::setPreparingToJoinCallback(PlatformPreparingToJoinCallback callback)
{
	xbl->setPreparingToJoinCallback(callback);
}

void WinRTPlatform::setJoinErrorCallback(PlatformJoinErrorCallback callback)
{
	xbl->setJoinErrorCallback(callback);
}

void WinRTPlatform::showPlayerInfo(String playerId)
{
	xbl->showPlayerInfo(playerId);
}

void WinRTPlatform::invitationArrived(const std::wstring& uri)
{ 
	xbl->invitationArrived(uri);
}

void WinRTPlatform::setProfanityCheckForbiddenWordsList(std::vector<String> words)
{
	xbl->setProfanityCheckForbiddenWordsList(std::move(words));
}

Future<String> WinRTPlatform::performProfanityCheck(String text)
{
	Promise<String> promise;
	promise.setValue(xbl->performProfanityCheck(text));
	return promise.getFuture();
}

I18NLanguage WinRTPlatform::getSystemLanguage() const
{
	wchar_t localeName[LOCALE_NAME_MAX_LENGTH] = { 0 };
	int ret = GetUserDefaultLocaleName(localeName, LOCALE_NAME_MAX_LENGTH);
	if (ret > 0)
	{
		String language(localeName);
		if (language.asciiLower() == "zh-cn") {
			language = "zh-Hans";
		} else if (language.asciiLower() == "zh-tw") {
			language = "zh-Hant";
		}
		return I18NLanguage(language);
	}

<<<<<<< HEAD
	return I18NLanguage("en-GB");
}

Future<PlatformSignInResult> WinRTPlatform::signIn()
{
	return xbl->signIn();
}

bool WinRTPlatform::isSignedIn() const
{
	return xbl->isSignedIn();
}

#endif
=======
	return I18NLanguage("en-GB");
}

void WinRTPlatform::suspend()
{
	xbl->suspend();
}

void WinRTPlatform::resume()
{
	xbl->resume();
}

#endif
>>>>>>> e69d9f64
<|MERGE_RESOLUTION|>--- conflicted
+++ resolved
@@ -1,155 +1,154 @@
-#include "winrt_system.h"
-#ifdef WINDOWS_STORE
-
-#include "winrt_platform.h"
-#include "winrt_http.h"
-#include "xbl_manager.h"
-
-using namespace Halley;
-
-
-WinRTPlatform::WinRTPlatform(WinRTSystem* system)
-	: system(system)
-{
-	system->setPlatform(this);
-}
-
-void WinRTPlatform::init()
-{
-	xbl = std::make_shared<XBLManager>();
-	xbl->init();
-}
-
-void WinRTPlatform::deInit()
-{
-	xbl.reset();
-}
-
-void WinRTPlatform::update()
-{
-	xbl->update();
-
-	if (xbl->incommingInvitation()) {
-		xbl->acceptInvitation();
-	}
-}
-
-std::unique_ptr<HTTPRequest> WinRTPlatform::makeHTTPRequest(const String& method, const String& url)
-{
-	return std::make_unique<WinRTHTTPRequest>(method, url);
-}
-
-bool WinRTPlatform::canProvideAuthToken() const
-{
-	return true;
-}
-
-Future<AuthTokenResult> WinRTPlatform::getAuthToken(const AuthTokenParameters& parameters)
-{
-	return xbl->getAuthToken(parameters);
-}
-
-bool WinRTPlatform::canProvideCloudSave() const
-{
-	return true;
-}
-
-std::shared_ptr<ISaveData> WinRTPlatform::getCloudSaveContainer(const String& containerName)
-{
-	return xbl->getSaveContainer(containerName);
-}
-
-void WinRTPlatform::setAchievementProgress(const String& achievementId, int currentProgress, int maximumValue)
-{
-	xbl->setAchievementProgress(achievementId, currentProgress, maximumValue);
-}
-
-bool WinRTPlatform::isAchievementUnlocked(const String& achievementId, bool defaultValue)
-{
-	return xbl->isAchievementUnlocked(achievementId, defaultValue);
-}
-
-std::unique_ptr<MultiplayerSession> WinRTPlatform::makeMultiplayerSession(const String& key)
-{
-	return xbl->makeMultiplayerSession(key);
-}
-
-void WinRTPlatform::multiplayerInvitationCancel()
-{
-	return xbl->closeMultiplayer(true);	
-}
-
-void WinRTPlatform::recreateCloudSaveContainer()
-{
-	xbl->recreateCloudSaveContainer();
-}
-
-String WinRTPlatform::getPlayerName()
-{
-	return xbl->getPlayerName();
-}
-
-bool WinRTPlatform::playerHasLoggedOut()
-{
-	return xbl->playerHasLoggedOut();
-}
-
-void WinRTPlatform::setJoinCallback(PlatformJoinCallback callback)
-{
-	xbl->setJoinCallback(callback);
-}
-
-void WinRTPlatform::setPreparingToJoinCallback(PlatformPreparingToJoinCallback callback)
-{
-	xbl->setPreparingToJoinCallback(callback);
-}
-
-void WinRTPlatform::setJoinErrorCallback(PlatformJoinErrorCallback callback)
-{
-	xbl->setJoinErrorCallback(callback);
-}
-
-void WinRTPlatform::showPlayerInfo(String playerId)
-{
-	xbl->showPlayerInfo(playerId);
-}
-
-void WinRTPlatform::invitationArrived(const std::wstring& uri)
-{ 
-	xbl->invitationArrived(uri);
-}
-
-void WinRTPlatform::setProfanityCheckForbiddenWordsList(std::vector<String> words)
-{
-	xbl->setProfanityCheckForbiddenWordsList(std::move(words));
-}
-
-Future<String> WinRTPlatform::performProfanityCheck(String text)
-{
-	Promise<String> promise;
-	promise.setValue(xbl->performProfanityCheck(text));
-	return promise.getFuture();
-}
-
-I18NLanguage WinRTPlatform::getSystemLanguage() const
-{
-	wchar_t localeName[LOCALE_NAME_MAX_LENGTH] = { 0 };
-	int ret = GetUserDefaultLocaleName(localeName, LOCALE_NAME_MAX_LENGTH);
-	if (ret > 0)
-	{
-		String language(localeName);
-		if (language.asciiLower() == "zh-cn") {
-			language = "zh-Hans";
-		} else if (language.asciiLower() == "zh-tw") {
-			language = "zh-Hant";
-		}
-		return I18NLanguage(language);
-	}
-
-<<<<<<< HEAD
-	return I18NLanguage("en-GB");
-}
-
+#include "winrt_system.h"
+#ifdef WINDOWS_STORE
+
+#include "winrt_platform.h"
+#include "winrt_http.h"
+#include "xbl_manager.h"
+
+using namespace Halley;
+
+
+WinRTPlatform::WinRTPlatform(WinRTSystem* system)
+	: system(system)
+{
+	system->setPlatform(this);
+}
+
+void WinRTPlatform::init()
+{
+	xbl = std::make_shared<XBLManager>();
+	xbl->init();
+}
+
+void WinRTPlatform::deInit()
+{
+	xbl.reset();
+}
+
+void WinRTPlatform::update()
+{
+	xbl->update();
+
+	if (xbl->incommingInvitation()) {
+		xbl->acceptInvitation();
+	}
+}
+
+std::unique_ptr<HTTPRequest> WinRTPlatform::makeHTTPRequest(const String& method, const String& url)
+{
+	return std::make_unique<WinRTHTTPRequest>(method, url);
+}
+
+bool WinRTPlatform::canProvideAuthToken() const
+{
+	return true;
+}
+
+Future<AuthTokenResult> WinRTPlatform::getAuthToken(const AuthTokenParameters& parameters)
+{
+	return xbl->getAuthToken(parameters);
+}
+
+bool WinRTPlatform::canProvideCloudSave() const
+{
+	return true;
+}
+
+std::shared_ptr<ISaveData> WinRTPlatform::getCloudSaveContainer(const String& containerName)
+{
+	return xbl->getSaveContainer(containerName);
+}
+
+void WinRTPlatform::setAchievementProgress(const String& achievementId, int currentProgress, int maximumValue)
+{
+	xbl->setAchievementProgress(achievementId, currentProgress, maximumValue);
+}
+
+bool WinRTPlatform::isAchievementUnlocked(const String& achievementId, bool defaultValue)
+{
+	return xbl->isAchievementUnlocked(achievementId, defaultValue);
+}
+
+std::unique_ptr<MultiplayerSession> WinRTPlatform::makeMultiplayerSession(const String& key)
+{
+	return xbl->makeMultiplayerSession(key);
+}
+
+void WinRTPlatform::multiplayerInvitationCancel()
+{
+	return xbl->closeMultiplayer(true);	
+}
+
+void WinRTPlatform::recreateCloudSaveContainer()
+{
+	xbl->recreateCloudSaveContainer();
+}
+
+String WinRTPlatform::getPlayerName()
+{
+	return xbl->getPlayerName();
+}
+
+bool WinRTPlatform::playerHasLoggedOut()
+{
+	return xbl->playerHasLoggedOut();
+}
+
+void WinRTPlatform::setJoinCallback(PlatformJoinCallback callback)
+{
+	xbl->setJoinCallback(callback);
+}
+
+void WinRTPlatform::setPreparingToJoinCallback(PlatformPreparingToJoinCallback callback)
+{
+	xbl->setPreparingToJoinCallback(callback);
+}
+
+void WinRTPlatform::setJoinErrorCallback(PlatformJoinErrorCallback callback)
+{
+	xbl->setJoinErrorCallback(callback);
+}
+
+void WinRTPlatform::showPlayerInfo(String playerId)
+{
+	xbl->showPlayerInfo(playerId);
+}
+
+void WinRTPlatform::invitationArrived(const std::wstring& uri)
+{ 
+	xbl->invitationArrived(uri);
+}
+
+void WinRTPlatform::setProfanityCheckForbiddenWordsList(std::vector<String> words)
+{
+	xbl->setProfanityCheckForbiddenWordsList(std::move(words));
+}
+
+Future<String> WinRTPlatform::performProfanityCheck(String text)
+{
+	Promise<String> promise;
+	promise.setValue(xbl->performProfanityCheck(text));
+	return promise.getFuture();
+}
+
+I18NLanguage WinRTPlatform::getSystemLanguage() const
+{
+	wchar_t localeName[LOCALE_NAME_MAX_LENGTH] = { 0 };
+	int ret = GetUserDefaultLocaleName(localeName, LOCALE_NAME_MAX_LENGTH);
+	if (ret > 0)
+	{
+		String language(localeName);
+		if (language.asciiLower() == "zh-cn") {
+			language = "zh-Hans";
+		} else if (language.asciiLower() == "zh-tw") {
+			language = "zh-Hant";
+		}
+		return I18NLanguage(language);
+	}
+
+	return I18NLanguage("en-GB");
+}
+
 Future<PlatformSignInResult> WinRTPlatform::signIn()
 {
 	return xbl->signIn();
@@ -160,20 +159,14 @@
 	return xbl->isSignedIn();
 }
 
-#endif
-=======
-	return I18NLanguage("en-GB");
+void WinRTPlatform::suspend()
+{
+	xbl->suspend();
+}
+
+void WinRTPlatform::resume()
+{
+	xbl->resume();
 }
 
-void WinRTPlatform::suspend()
-{
-	xbl->suspend();
-}
-
-void WinRTPlatform::resume()
-{
-	xbl->resume();
-}
-
-#endif
->>>>>>> e69d9f64
+#endif